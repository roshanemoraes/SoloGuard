--- conflicted
+++ resolved
@@ -16,11 +16,6 @@
 } from "react-native";
 import MapView, { Marker, MapPressEvent, PROVIDER_GOOGLE } from "react-native-maps";
 import { Ionicons } from "@expo/vector-icons";
-<<<<<<< HEAD
-import Constants from "expo-constants";
-import { TripDestination, NearbyPlace } from "../src/types";
-import { useAppStore } from "../src/stores/useAppStore";
-=======
 import { TripDestination } from "../src/types";
 import { useI18n } from "../src/stores/useI18n";
 
@@ -33,22 +28,9 @@
   type?: TripType;
   placeId?: string;
 };
->>>>>>> f991e2f1
 
 export default function TripScreen() {
-  const {
-    tripDestinations,
-    addTripDestination,
-    removeTripDestination,
-    tripNearbyCache,
-    setNearbyPlacesForDestination,
-  } = useAppStore() as unknown as {
-    tripDestinations: TripDestination[];
-    addTripDestination: (d: TripDestination) => void;
-    removeTripDestination: (id: string) => void;
-    tripNearbyCache: Record<string, NearbyPlace[]>;
-    setNearbyPlacesForDestination: (destinationId: string, places: NearbyPlace[]) => void;
-  };
+  const [destinations, setDestinations] = useState<TripDestination[]>([]);
   const [searchQuery, setSearchQuery] = useState("");
   const [showSuggestions, setShowSuggestions] = useState(false);
   const [currentPage, setCurrentPage] = useState(1);
@@ -64,43 +46,18 @@
   } | null>(null);
   const [mapPlaceName, setMapPlaceName] = useState("");
   const [showExploreModal, setShowExploreModal] = useState(false);
-<<<<<<< HEAD
-  const [exploreResults, setExploreResults] = useState<PlaceSuggestion[]>([]);
-=======
   const [exploreResults, setExploreResults] = useState<BasePlace[]>([]);
->>>>>>> f991e2f1
   const [exploreTitle, setExploreTitle] = useState("");
   const [exploreOrigin, setExploreOrigin] = useState<TripDestination | null>(
     null
   );
   const [exploreAdded, setExploreAdded] = useState<string[]>([]);
   const [exploreLoading, setExploreLoading] = useState(false);
-  const [exploreMoreLoading, setExploreMoreLoading] = useState(false);
-  const [exploreNextPageToken, setExploreNextPageToken] = useState<string | null>(
-    null
-  );
   const googlePlacesKey = process.env.EXPO_PUBLIC_GOOGLE_PLACES_KEY || "";
-<<<<<<< HEAD
-  type PlaceSuggestion = NearbyPlace;
-  const [searchResults, setSearchResults] = useState<PlaceSuggestion[]>([]);
-  const [searchLoading, setSearchLoading] = useState(false);
-  const [searchError, setSearchError] = useState<string | null>(null);
-  const [selectingPlaceId, setSelectingPlaceId] = useState<string | null>(null);
-  const placesSessionTokenRef = React.useRef<string | null>(null);
-  const supportsGoogleMapsProvider = Constants.appOwnership !== "expo"; // Expo Go lacks Google Maps SDK
-
-  const getPlacesSessionToken = () => {
-    if (!placesSessionTokenRef.current) {
-      placesSessionTokenRef.current = Math.random().toString(36).slice(2);
-    }
-    return placesSessionTokenRef.current;
-  };
-=======
   const [suggestions, setSuggestions] = useState<BasePlace[]>([]);
   const [suggestionsLoading, setSuggestionsLoading] = useState(false);
   const [deleteTarget, setDeleteTarget] = useState<TripDestination | null>(null);
   const { t } = useI18n();
->>>>>>> f991e2f1
 
   const fallbackPlaces: BasePlace[] = [
     // Outdoors
@@ -296,15 +253,7 @@
     }
   };
 
-<<<<<<< HEAD
-  const addPlaceToTrip = (place: PlaceSuggestion) => {
-    if (typeof place.latitude !== "number" || typeof place.longitude !== "number") {
-      Alert.alert("Missing location", "Couldn't find coordinates for this place.");
-      return;
-    }
-=======
   const addPlaceToTrip = (place: BasePlace) => {
->>>>>>> f991e2f1
     const destination: TripDestination = {
       id: `${Date.now()}-${Math.random()}`,
       name: place.name,
@@ -318,70 +267,18 @@
       isPreloaded: false,
     };
 
-    const prevLen = useAppStore.getState().tripDestinations.length;
-    addTripDestination(destination);
-    const updatedLength = prevLen + 1;
-    setCurrentPage(Math.max(1, Math.ceil(updatedLength / pageSize)));
+    setDestinations((prev) => {
+      const updated = [...prev, destination];
+      setCurrentPage(Math.max(1, Math.ceil(updated.length / pageSize)));
+      return updated;
+    });
   };
 
-  const mergePlaces = (
-    existing: PlaceSuggestion[],
-    incoming: PlaceSuggestion[]
-  ): PlaceSuggestion[] => {
-    const seen = new Set(
-      existing.map(
-        (p) =>
-          p.placeId ||
-          `${p.name}-${p.latitude ?? "x"}-${p.longitude ?? "x"}`
-      )
-    );
-    const uniqueIncoming = incoming.filter((p) => {
-      const key = p.placeId || `${p.name}-${p.latitude ?? "x"}-${p.longitude ?? "x"}`;
-      if (seen.has(key)) return false;
-      seen.add(key);
-      return true;
-    });
-    return [...existing, ...uniqueIncoming];
-  };
-
-<<<<<<< HEAD
-  const handleSelectPlace = async (place: PlaceSuggestion) => {
-    try {
-      if (place.placeId && (!place.latitude || !place.longitude) && googlePlacesKey) {
-        setSelectingPlaceId(place.placeId);
-        const detailsResp = await fetch(
-          `https://maps.googleapis.com/maps/api/place/details/json?place_id=${place.placeId}&fields=name,geometry,formatted_address&key=${googlePlacesKey}`
-        );
-        const detailsData = await detailsResp.json();
-        const loc = detailsData.result?.geometry?.location;
-        if (loc?.lat && loc?.lng) {
-          addPlaceToTrip({
-            ...place,
-            latitude: loc.lat,
-            longitude: loc.lng,
-            address: detailsData.result?.formatted_address || place.address,
-          });
-        } else {
-          Alert.alert("Couldn't load place", "Try selecting again or type a different name.");
-        }
-      } else {
-        addPlaceToTrip(place);
-      }
-    } catch (e) {
-      Alert.alert("Couldn't add place", "Please try again.");
-    } finally {
-      setSelectingPlaceId(null);
-      setSearchQuery("");
-      setShowSuggestions(false);
-      placesSessionTokenRef.current = null; // new session for next query
-    }
-=======
   const handleSelectPlace = (place: BasePlace) => {
     addPlaceToTrip(place);
     setSearchQuery("");
     setShowSuggestions(false);
     setSuggestions([]);
->>>>>>> f991e2f1
   };
 
   const handleAddFromMap = () => {
@@ -396,17 +293,7 @@
       longitude: mapSelected.longitude,
       address: "",
       type: "custom",
-<<<<<<< HEAD
-      isPreloaded: false,
-    };
-
-    const prevLen = useAppStore.getState().tripDestinations.length;
-    addTripDestination(destination);
-    const updatedLength = prevLen + 1;
-    setCurrentPage(Math.max(1, Math.ceil(updatedLength / pageSize)));
-=======
     });
->>>>>>> f991e2f1
 
     setMapSelected(null);
     setMapPlaceName("");
@@ -424,29 +311,6 @@
     );
   };
 
-<<<<<<< HEAD
-  const fetchNearbyPlaces = async (
-    origin: TripDestination,
-    pageToken?: string,
-    fallback: PlaceSuggestion[] = []
-  ) => {
-    const typeMap: Record<string, string> = {
-      food: "restaurant",
-      outdoors: "park",
-      culture: "museum",
-      water: "tourist_attraction",
-      hospital: "hospital",
-      police: "police",
-      safe_area: "tourist_attraction",
-      custom: "tourist_attraction",
-    };
-
-    const typeParam = typeMap[origin.type] || "tourist_attraction";
-    const radiusMeters = 3000;
-    const baseUrl = pageToken
-      ? `https://maps.googleapis.com/maps/api/place/nearbysearch/json?pagetoken=${pageToken}&key=${googlePlacesKey}`
-      : `https://maps.googleapis.com/maps/api/place/nearbysearch/json?location=${origin.location.latitude},${origin.location.longitude}&radius=${radiusMeters}&type=${typeParam}&key=${googlePlacesKey}`;
-=======
   const handleDeleteDestination = (item: TripDestination) => {
     setDeleteTarget(item);
   };
@@ -492,55 +356,33 @@
     const fallback = sortByDistance(
       fallbackPlaces.filter((p) => p.type === item.type && !isSamePlace(p))
     ).slice(0, 5);
->>>>>>> f991e2f1
-
-    if (pageToken) {
-      setExploreMoreLoading(true);
-    } else {
-      setExploreLoading(true);
+
+    if (!googlePlacesKey) {
+      setExploreResults(fallback);
+      setExploreLoading(false);
+      return;
     }
 
     try {
-      const doFetch = async () => {
-        const resp = await fetch(baseUrl);
-        return resp.json();
+      const typeMap: Record<string, string> = {
+        food: "restaurant",
+        outdoors: "park",
+        culture: "museum",
+        water: "tourist_attraction",
+        hospital: "hospital",
+        police: "police",
+        safe_area: "tourist_attraction",
+        custom: "tourist_attraction",
       };
 
-      let data = await doFetch();
-
-      // Google may return INVALID_REQUEST until the page token becomes active; wait then retry once
-      if (pageToken && data?.status === "INVALID_REQUEST") {
-        await new Promise((resolve) => setTimeout(resolve, 1500));
-        data = await doFetch();
-      }
+      const typeParam = typeMap[item.type] || "tourist_attraction";
+      const radiusMeters = 3000;
+      const resp = await fetch(
+        `https://maps.googleapis.com/maps/api/place/nearbysearch/json?location=${item.location.latitude},${item.location.longitude}&radius=${radiusMeters}&type=${typeParam}&key=${googlePlacesKey}`
+      );
+      const data = await resp.json();
 
       if (data.status === "OK" && Array.isArray(data.results)) {
-<<<<<<< HEAD
-        const mapped: PlaceSuggestion[] = data.results
-          .map((p: any) => ({
-            name: p.name,
-            latitude: p.geometry?.location?.lat,
-            longitude: p.geometry?.location?.lng,
-            address: p.vicinity || p.formatted_address,
-            type: origin.type,
-            placeId: p.place_id,
-            id: p.place_id || `${p.name}-${p.geometry?.location?.lat}-${p.geometry?.location?.lng}`,
-          }))
-          .filter((p) => typeof p.latitude === "number" && typeof p.longitude === "number");
-
-        setExploreResults((prev) => {
-          const nextList = pageToken ? mergePlaces(prev, mapped) : mapped;
-          setNearbyPlacesForDestination(origin.id, nextList as NearbyPlace[]);
-          return nextList;
-        });
-        setExploreNextPageToken(data.next_page_token || null);
-      } else if (!pageToken && fallback.length > 0) {
-        setExploreResults(() => {
-          setNearbyPlacesForDestination(origin.id, fallback as NearbyPlace[]);
-          return fallback;
-        });
-        setExploreNextPageToken(null);
-=======
         const mapped = data.results.slice(0, 12).map((p: any) => ({
           name: p.name,
           latitude: p.geometry?.location?.lat,
@@ -553,86 +395,14 @@
         );
       } else {
         setExploreResults(fallback);
->>>>>>> f991e2f1
       }
     } catch (e) {
-      if (!pageToken && fallback.length > 0) {
-        setExploreResults(() => {
-          setNearbyPlacesForDestination(origin.id, fallback as NearbyPlace[]);
-          return fallback;
-        });
-        setExploreNextPageToken(null);
-      }
+      setExploreResults(fallback);
     } finally {
-      if (pageToken) {
-        setExploreMoreLoading(false);
-      } else {
-        setExploreLoading(false);
-      }
+      setExploreLoading(false);
     }
   };
 
-  const handleExploreNearby = async (item: TripDestination) => {
-    const cached = tripNearbyCache[item.id] || [];
-    setExploreResults(cached);
-    setExploreAdded([]);
-    setExploreOrigin(item);
-    setExploreTitle(`Nearby ${item.type.replace("_", " ")}`);
-    setExploreNextPageToken(null);
-    setShowExploreModal(true);
-
-    const fallback: PlaceSuggestion[] = sriLankaPlaces
-      .filter((p) => p.type === item.type && p.name !== item.name)
-      .map((p) => ({
-        name: p.name,
-        latitude: p.latitude,
-        longitude: p.longitude,
-        address: p.address,
-        type: p.type,
-        id: `${p.name}-${p.latitude}-${p.longitude}`,
-      }));
-
-    if (!googlePlacesKey) {
-      setExploreResults((prev) => (prev.length ? prev : fallback));
-      if (!cached.length) {
-        setNearbyPlacesForDestination(item.id, fallback as NearbyPlace[]);
-      }
-      setExploreLoading(false);
-      return;
-    }
-
-    await fetchNearbyPlaces(item, undefined, cached.length ? cached : fallback);
-  };
-
-<<<<<<< HEAD
-  const handleDeleteDestination = (id: string) => {
-    Alert.alert(
-      "Delete Destination",
-      "Are you sure you want to delete this destination?",
-      [
-        { text: "Cancel", style: "cancel" },
-        {
-          text: "Delete",
-          style: "destructive",
-          onPress: () => {
-            removeTripDestination(id);
-            const newLength = useAppStore.getState().tripDestinations.length;
-            const pages = Math.max(1, Math.ceil(Math.max(0, newLength) / pageSize));
-            setCurrentPage((prev) => Math.min(prev, pages));
-          },
-        },
-      ]
-    );
-  };
-
-  const normalizedQuery = searchQuery.replace(/\s+/g, " ").trim();
-
-  const matchingPlaces: PlaceSuggestion[] =
-    normalizedQuery.length === 0
-      ? []
-      : sriLankaPlaces.filter((place) =>
-          place.name.toLowerCase().includes(normalizedQuery.toLowerCase())
-=======
   const fetchAutocomplete = async (input: string) => {
     if (!googlePlacesKey) return;
     if (!input.trim()) {
@@ -675,14 +445,7 @@
       ? []
       : fallbackPlaces.filter((place) =>
           place.name.toLowerCase().includes(searchQuery.trim().toLowerCase())
->>>>>>> f991e2f1
         );
-  const suggestionPlaces: PlaceSuggestion[] =
-    googlePlacesKey && searchResults.length > 0
-      ? searchResults
-      : matchingPlaces.slice(0, 8);
-
-  const destinations = tripDestinations;
 
   const typeFilters = Array.from(new Set(destinations.map((d) => d.type)));
   const filteredDestinations =
@@ -703,87 +466,6 @@
       setCurrentPage(totalPages);
     }
   }, [totalPages, currentPage]);
-
-  // Fetch dynamic search suggestions from Google Places (autocomplete) with text-search fallback
-  useEffect(() => {
-    if (!googlePlacesKey) {
-      setSearchResults([]);
-      setSearchLoading(false);
-      return;
-    }
-    const query = normalizedQuery;
-    if (query.length < 2) {
-      setSearchResults([]);
-      setSearchLoading(false);
-      return;
-    }
-
-    const controller = new AbortController();
-    setSearchLoading(true);
-    setSearchError(null);
-
-    (async () => {
-      try {
-        // Autocomplete (no type restriction so hospitals/POIs are returned)
-        const autoResp = await fetch(
-          `https://maps.googleapis.com/maps/api/place/autocomplete/json?input=${encodeURIComponent(
-            query
-          )}&key=${googlePlacesKey}&sessiontoken=${getPlacesSessionToken()}`,
-          { signal: controller.signal }
-        );
-        const autoData = await autoResp.json();
-
-        let mapped: PlaceSuggestion[] = [];
-        if (autoData.status === "OK" && Array.isArray(autoData.predictions)) {
-          mapped = autoData.predictions.slice(0, 8).map((p: any) => ({
-            name: p.structured_formatting?.main_text || p.description,
-            address: p.description,
-            type: "custom",
-            placeId: p.place_id,
-            id: p.place_id || `${p.description}`,
-          }));
-        }
-
-        // Fallback: text search to catch queries like "negombo hospital" if autocomplete is empty
-        if (mapped.length === 0) {
-          const textResp = await fetch(
-            `https://maps.googleapis.com/maps/api/place/textsearch/json?query=${encodeURIComponent(
-              query
-            )}&key=${googlePlacesKey}`,
-            { signal: controller.signal }
-          );
-          const textData = await textResp.json();
-          if (textData.status === "OK" && Array.isArray(textData.results)) {
-            mapped = textData.results.slice(0, 8).map((p: any) => ({
-              name: p.name,
-              latitude: p.geometry?.location?.lat,
-              longitude: p.geometry?.location?.lng,
-              address: p.formatted_address,
-              type: "custom",
-              placeId: p.place_id,
-              id: p.place_id || `${p.name}-${p.geometry?.location?.lat}-${p.geometry?.location?.lng}`,
-            }));
-          }
-        }
-
-        setSearchResults(mapped);
-        if (mapped.length === 0 && autoData.status !== "OK") {
-          setSearchError(autoData.status || "No results");
-        } else if (mapped.length === 0) {
-          setSearchError("No results");
-        }
-      } catch (err: any) {
-        if (err.name !== "AbortError") {
-          setSearchError("Unable to load places");
-          setSearchResults([]);
-        }
-      } finally {
-        setSearchLoading(false);
-      }
-    })();
-
-    return () => controller.abort();
-  }, [searchQuery, googlePlacesKey]);
 
   const SwipeableCard = ({
     children,
@@ -1000,32 +682,6 @@
                 </Pressable>
                 {showSuggestions && searchQuery.trim().length > 0 && (
                   <View className="bg-white dark:bg-gray-800 border border-gray-200 dark:border-gray-700 rounded-lg mt-2 max-h-64">
-<<<<<<< HEAD
-                    {searchLoading ? (
-                      <View className="px-4 py-3">
-                        <Text className="text-sm font-medium text-gray-900 dark:text-white">
-                          Searching...
-                        </Text>
-                        <Text className="text-xs text-gray-500 dark:text-gray-400 mt-1">
-                          Fetching places from Google Maps
-                        </Text>
-                      </View>
-                    ) : suggestionPlaces.length > 0 ? (
-                      suggestionPlaces.map((item) => (
-                        <Pressable
-                          key={item.name}
-                          onPress={() => handleSelectPlace(item)}
-                          className="px-4 py-3 border-b border-gray-100 dark:border-gray-700 last:border-b-0 active:bg-gray-50 dark:active:bg-gray-700"
-                        >
-                          <View className="flex-row items-center justify-between">
-                            <View className="flex-1 pr-3">
-                              <Text className="text-base font-medium text-gray-900 dark:text-white">
-                                {item.name}
-                              </Text>
-                              {item.address && (
-                                <Text className="text-sm text-gray-500 dark:text-gray-400">
-                                  {item.address}
-=======
                     {googlePlacesKey ? (
                       suggestionsLoading ? (
                         <View className="px-4 py-3">
@@ -1077,33 +733,37 @@
                               <View className="flex-1 pr-3">
                                 <Text className="text-base font-medium text-gray-900 dark:text-white">
                                   {item.name}
->>>>>>> f991e2f1
                                 </Text>
+                                {item.address && (
+                                  <Text className="text-sm text-gray-500 dark:text-gray-400">
+                                    {item.address}
+                                  </Text>
+                                )}
+                              </View>
+                              {item.type && (
+                                <View
+                                  className="px-2 py-1 rounded-full"
+                                  style={{ backgroundColor: getDestinationColor(item.type) + "33" }}
+                                >
+                                  <Text
+                                    className="text-xs font-semibold capitalize"
+                                    style={{ color: getDestinationColor(item.type) }}
+                                  >
+                                    {item.type}
+                                  </Text>
+                                </View>
                               )}
                             </View>
-                            {item.type && (
-                              <View
-                                className="px-2 py-1 rounded-full"
-                                style={{ backgroundColor: getDestinationColor(item.type) + "33" }}
-                              >
-                                <Text
-                                  className="text-xs font-semibold capitalize"
-                                  style={{ color: getDestinationColor(item.type) }}
-                                >
-                                  {item.type}
-                                </Text>
-                              </View>
-                            )}
-                          </View>
-                        </Pressable>
-                      ))
+                          </Pressable>
+                        )}
+                      />
                     ) : (
                       <View className="px-4 py-3">
                         <Text className="text-sm font-medium text-gray-900 dark:text-white">
                           No matches
                         </Text>
                         <Text className="text-xs text-gray-500 dark:text-gray-400 mt-1">
-                          {searchError || "Try a different name."}
+                          Try a different name.
                         </Text>
                       </View>
                     )}
@@ -1201,9 +861,12 @@
               </View>
             ) : (
               <>
-                {pagedDestinations.map((item) => (
-                  <View key={item.id}>{renderDestinationItem({ item })}</View>
-                ))}
+                <FlatList
+                  data={pagedDestinations}
+                  renderItem={renderDestinationItem}
+                  keyExtractor={(item) => item.id}
+                  scrollEnabled={false}
+                />
 
                 {totalPages > 1 && (
                   <View className="flex-row items-center justify-between mt-3">
@@ -1398,24 +1061,7 @@
             ) : (
               <FlatList
                 data={exploreResults}
-                keyExtractor={(item) => item.placeId || item.name}
-                onEndReached={() => {
-                  if (
-                    !exploreMoreLoading &&
-                    exploreNextPageToken &&
-                    exploreOrigin
-                  ) {
-                    fetchNearbyPlaces(exploreOrigin, exploreNextPageToken);
-                  }
-                }}
-                onEndReachedThreshold={0.2}
-                ListFooterComponent={
-                  exploreMoreLoading ? (
-                    <Text className="text-xs text-gray-500 dark:text-gray-400 py-2">
-                      Loading more nearby places...
-                    </Text>
-                  ) : null
-                }
+                keyExtractor={(item) => item.name}
                 renderItem={({ item }) => {
                   const distance =
                     exploreOrigin &&
@@ -1500,7 +1146,7 @@
                 </View>
 
             <MapView
-              provider={supportsGoogleMapsProvider ? PROVIDER_GOOGLE : undefined}
+              provider={PROVIDER_GOOGLE}
               style={{ flex: 1 }}
               // googleMapsApiKey={googlePlacesKey || undefined}
               initialRegion={{
@@ -1518,26 +1164,10 @@
               )}
             </MapView>
 
-<<<<<<< HEAD
-            <View className="px-4 py-3 border-t border-gray-200 dark:border-gray-800 bg-white dark:bg-gray-900">
-              <Text className="text-sm text-gray-600 dark:text-gray-300 mb-1">
-                Tap on the map to drop a pin, then name it.
-              </Text>
-                          <View className="px-4 py-2 bg-blue-50">
-              <Text className="text-xs">
-                Provider: {supportsGoogleMapsProvider ? 'Google Maps' : 'Default Map'}
-              </Text>
-              <Text className="text-xs">
-                API Key: {googlePlacesKey ? '✓ Set' : '✗ Missing'}
-              </Text>
-            </View>
-
-=======
               <View className="px-4 py-3 border-t border-gray-200 dark:border-gray-800 bg-white dark:bg-gray-900">
                 <Text className="text-sm text-gray-600 dark:text-gray-300 mb-1">
                   {t("mapTapHint")}
                 </Text>
->>>>>>> f991e2f1
               <View className="flex-row items-center bg-gray-100 dark:bg-gray-800 border border-gray-200 dark:border-gray-700 rounded-lg px-3">
                 <Ionicons name="pricetag" size={18} color="#6b7280" />
                 <TextInput
